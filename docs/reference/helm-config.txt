.. _helm-config:

##########################
 Helm Chart Configuration
##########################

When installing :ref:`Determined on Kubernetes <install-on-kubernetes>`
via Helm, the deployment should be configured by editing the
``values.yaml`` and ``Chart.yaml`` files in the :download:`Determined
Helm Chart </helm/determined-0.5.0.tgz>`.

*************************
 ``Chart.yaml`` Settings
*************************

-  ``appVersion``: Configures which version of Determined to install.
   Users can specify a release version (e.g., ``0.13.0``) or specify any
   commit hash from the `upstream Determined repo
   <https://github.com/determined-ai/determined>`_ (e.g.,
   ``b13461ed06f2fad339e179af8028d4575db71a81``). Users are encouraged
   to use a released version.

.. note::

   If using a non-release branch of the Determined repository,
   ``appVersion`` is going to be set to ``X.Y.Z.dev0``. This is not an
   official release version and deploying this version result in a
   ``ImagePullBackOff`` error. Users should remove ``.dev0`` to get the
   latest released version, or they can specify a specific commit hash
   instead.

**************************
 ``values.yaml`` Settings
**************************

-  ``masterPort``: The port at which the Determined master listens for
   connections on. (*Required*)

-  ``useNodePortForMaster``: When set to false (default), a LoadBalancer
   service is deployed to make the Determined master reachable from
   outside the cluster. When set to true, the master will instead be
   exposed behind a NodePort service. When using a NodePort service
   users will typically have to configure an Ingress to make the
   Determined master reachable from outside the cluster. NodePort
   service is recommended when configuring TLS termination in a
   load-balancer.

-  ``tlsSecret``: enables TLS encryption for all communication with the
   Determined master (TLS termination is performed in the Determined
   master). This includes communication between the Determined master
   and the task containers it launches, but does not include
   communication between the task containers (distributed training). The
   specified Secret of type tls must already exist in the same namespace
   in which Determined is being installed.

-  ``db``: Specifies the configuration of the database.

   -  ``name``: The database name to use. (*Required*)

   -  ``user``: The database user to use when logging in the database.
      (*Required*)

   -  ``password``: The password to use when logging in the database.
      (*Required*)

   -  ``port``: The database port to use. (*Required*)

   -  ``hostAddress``: Optional configuration to indicate the address of
      a user provisioned database If configured, the Determined helm
      chart will not deploy a database.

   -  ``storageSize``: Only used when ``hostAddress`` is left blank.
      Configures the size of the PersistentVolumeClaim for the
      Determined deployed database.

   -  ``cpuRequest``: The CPU requirements for the Determined database.

   -  ``memRequest``: The memory requirements for the Determined
      database.

   -  ``useNodePortForDB``: Optional configuration that configures
      whether ClusterIP or NodePort service type is used for the
      Determined database. By default ClusterIP is used.

   -  ``storageClassName``: Optional configuration to indicate
      StorageClass that should be used by the PersistentVolumeClaim for
      the Determined deployed database. This can be left blank if a
      default storage class is specified in the cluster. If dynamic
      provisioning of PersistentVolumes is disabled, users must manually
      create a PersistentVolume that will match the
      PersistentVolumeClaim.

-  ``checkpointStorage``: Specifies where model checkpoints will be
   stored. This can be overridden on a per-experiment basis in the
   :ref:`experiment-configuration`. A checkpoint contains the
   architecture and weights of the model being trained. Determined
   currently supports three kinds of checkpoint storage, ``gcs``,
   ``s3``, and ``shared_fs``, identified by the ``type`` subfield.

   -  ``type: gcs``: Checkpoints are stored on Google Cloud Storage
      (GCS). Authentication is done using GCP's "`Application Default
      Credentials
      <https://googleapis.dev/python/google-api-core/latest/auth.html>`__"
      approach. When using Determined inside Google Kubernetes Engine
      (GCE), the simplest approach is to ensure that the nodes used by
      Determined are running in a service account that has the "Storage
      Object Admin" role on the GCS bucket being used for checkpoints.
      As an alternative (or when running outside of GKE), you can add
      the appropriate `service account credentials
      <https://cloud.google.com/docs/authentication/production#obtaining_and_providing_service_account_credentials_manually>`__
      to your container (e.g., via a bind-mount), and then set the
      ``GOOGLE_APPLICATION_CREDENTIALS`` environment variable to the
      container path where the credentials are located. See
      :ref:`environment-variables` for more information on how to set
      environment variables in trial environments.

      -  ``bucket``: The GCS bucket name to use.

   -  ``type: s3``: Checkpoints are stored in Amazon S3.

      -  ``bucket``: The S3 bucket name to use.
      -  ``accessKey``: The AWS access key to use.
      -  ``secretKey``: The AWS secret key to use.
      -  ``endpointUrl``: The optional endpoint to use for S3 clones,
         e.g., http://127.0.0.1:8080/.

   -  ``type: shared_fs``: Checkpoints are written to a ``hostPath
      Volume``. Users are strongly discouraged from using ``shared_fs``
      for storage beyond initial testing as most Kubernetes cluster
      nodes do not have a shared file system.

      -  ``hostPath``: The file system path on each node to use. This
         directory will be mounted to ``/determined_shared_fs`` inside
         the trial pod.

   -  When an experiment finishes, the system will optionally delete
      some checkpoints to reclaim space. The ``saveExperimentBest``,
      ``saveTrialBest`` and ``saveTrialLatest`` parameters specify which
      checkpoints to save. See :ref:`checkpoint-garbage-collection` for
      more details.

-  ``maxSlotsPerPod``: Specifies number of GPUs there are per machine.
   Determined uses this information when scheduling multi-GPU tasks.
   Each multi-GPU (distributed training) task will be scheduled as a set
   of ``slotsPerTask / maxSlotsPerPod`` separate pods, with each pod
   assigned up to ``maxSlotsPerPod`` GPUs. Distibuted tasks with sizes
   that are not divisible by ``maxSlotsPerPod`` are never scheduled. If
   you have a cluster of different size nodes, set the
   ``maxSlotsPerPod`` to greatest common divisor of all the sizes. For
   example, if you have some nodes with 4 GPUs and other nodes with 8
   GPUs, set ``maxSlotsPerPod`` to ``4`` so that all distributed
   experiments will launch with 4 GPUs per pod (with two pods on 8-GPU
   nodes). (*Required*)

-  ``masterCpuRequest``: The CPU requirements for the Determined master.

-  ``masterMemRequest``: The memory requirements for the Determined
   master.

-  ``taskContainerDefaults``: Specifies Docker defaults for all task
   containers. A task represents a single schedulable unit, such as a
   trial, command, or tensorboard.

   -  ``networkMode``: The Docker network to use for the Determined task
      containers. If this is set to "host", Docker host-mode networking
      will be used instead. Defaults to "bridge".

   -  ``dtrainNetworkInterface``: The network interface to use during
      :ref:`multi-gpu-training`. If not set, Determined automatically
      determines the network interface. When training a model with
      multiple machines, the host network interface used by each machine
      must have the same interface name across machines. This is usually
      determined automatically, but there may be issues if there is an
      interface name common to all machines but it is not routable
      between machines. Determined already filters out common interfaces
      like ``lo`` and ``docker0``, but agent machines may have others.
      If interface detection is not finding the appropriate interface,
      the ``dtrainNetworkInterface`` option can be used to set it
      explicitly (e.g., ``eth11``).

   -  ``ncclPortRange``: The range of ports that nccl is permitted to
      use during distributed training. A valid port range is in the
      format of ``MIN:MAX``.

   -  ``glooPortRange``: The range of ports that gloo is permitted to
      use during distributed training. A valid port range is in the
      format of ``MIN:MAX``.

   -  ``forcePullImage``: Defines the default policy for forcibly
      pulling images from the docker registry and bypassing the docker
      cache. If a pull policy is specified in the :ref:`experiment
      config <exp-environment-image>` this default is overriden. Please
      note that as of November 1st, 2020 unauthenticated users will be
      `capped at 100 pulls from Docker per 6 hours
      <https://www.docker.com/blog/scaling-docker-to-serve-millions-more-developers-network-egress/>`__.
      Defaults to ``false``.

   -  ``cpuPodSpec``: Sets the default pod spec for all non-gpu tasks.
      See :ref:`custom-pod-specs` for details.

   -  ``gpuPodSpec``: Sets the default pod spec for all ngpu tasks. See
      :ref:`custom-pod-specs` for details.

   -  ``cpuImage``: Sets the default docker image for all non-gpu tasks.
      If a docker image is specified in the :ref:`experiment config
      <exp-environment-image>` this default is overriden. Defaults to:
<<<<<<< HEAD
      ``determinedai/environments:py-3.7-pytorch-1.7-lightning-1.2-tf-2.4-cpu-0.14.0``.
=======
      ``determinedai/environments:py-3.7-pytorch-1.7-tf-1.15-cpu-0.15.0``.
>>>>>>> e9f5947e

   -  ``gpuImage``: Sets the default docker image for all gpu tasks. If
      a docker image is specified in the :ref:`experiment config
      <exp-environment-image>` this default is overriden. Defaults to:
<<<<<<< HEAD
      ``determinedai/environments:cuda-11.0-pytorch-1.7-lightning-1.2-tf-2.4-gpu-0.14.0``.
=======
      ``determinedai/environments:cuda-10.2-pytorch-1.7-tf-1.15-gpu-0.15.0``.
>>>>>>> e9f5947e

-  ``enterpriseEdition``: Specifies whether to use Determined enterprise
   edition.

-  ``imagePullSecretName``: Specifies the image pull secret for pulling
   the Determined master image. Required when using the enterprise
   edition.

-  ``telemetry``: Specifies whether we collect anonymous information
   about the usage of Determined.

   -  ``enabled``: Whether collection is enabled. Defaults to ``true``.

-  ``defaultPassword``: Specifies a string containing the default
   password for the admin and determined user accounts.

-  ``logging``: Configures where trial logs are stored. This section
   takes the same shape as the logging configuration in the
   :ref:`cluster configuration <cluster-configuration>`, except that
   names are changed to camel case to match Helm conventions (e.g.,
   ``skip_verify`` would be ``skipVerify`` here).

   -  ``logging.security.tls.certificate``: Contains the contents of an
      expected TLS certificate for the Elasticsearch cluster, rather
      than a path as it does in the cluster configuration. This can be
      conveniently set at the command line using ``helm install
      --set-file logging.security.tls.certificate=<path>``.

-  ``defaultScheduler``: Configures the default scheduler that
   Determined will use. Currently supports the ``coscheduler`` option,
   which enables the `lightweight coscheduling plugin
   <https://github.com/kubernetes-sigs/scheduler-plugins/tree/release-1.18/pkg/coscheduling>`__,
   and the ``preemption`` option, which enables a priority-based
   preemption scheduler. Unless specified as ``coscheduler``, Determined
   will use the default Kubernetes scheduler.<|MERGE_RESOLUTION|>--- conflicted
+++ resolved
@@ -204,20 +204,12 @@
    -  ``cpuImage``: Sets the default docker image for all non-gpu tasks.
       If a docker image is specified in the :ref:`experiment config
       <exp-environment-image>` this default is overriden. Defaults to:
-<<<<<<< HEAD
-      ``determinedai/environments:py-3.7-pytorch-1.7-lightning-1.2-tf-2.4-cpu-0.14.0``.
-=======
-      ``determinedai/environments:py-3.7-pytorch-1.7-tf-1.15-cpu-0.15.0``.
->>>>>>> e9f5947e
+      ``determinedai/environments:py-3.7-pytorch-1.7-lightning-1.2-tf-2.4-cpu-0.15.0``.
 
    -  ``gpuImage``: Sets the default docker image for all gpu tasks. If
       a docker image is specified in the :ref:`experiment config
       <exp-environment-image>` this default is overriden. Defaults to:
-<<<<<<< HEAD
-      ``determinedai/environments:cuda-11.0-pytorch-1.7-lightning-1.2-tf-2.4-gpu-0.14.0``.
-=======
-      ``determinedai/environments:cuda-10.2-pytorch-1.7-tf-1.15-gpu-0.15.0``.
->>>>>>> e9f5947e
+      ``determinedai/environments:cuda-11.0-pytorch-1.7-lightning-1.2-tf-2.4-gpu-0.15.0``.
 
 -  ``enterpriseEdition``: Specifies whether to use Determined enterprise
    edition.
