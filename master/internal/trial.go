package internal

import (
	"fmt"
<<<<<<< HEAD
	"github.com/determined-ai/determined/master/internal/prom"
	"github.com/hashicorp/go-multierror"
	"sort"
	"strconv"
	"time"

	"github.com/determined-ai/determined/proto/pkg/trialv1"
=======
	"strconv"
	"strings"
	"time"

	"github.com/determined-ai/determined/master/internal/task"

	"github.com/determined-ai/determined/master/pkg/ptrs"
>>>>>>> f79614e0

	"github.com/pkg/errors"

	"github.com/determined-ai/determined/master/internal/db"
	"github.com/determined-ai/determined/master/internal/sproto"
	"github.com/determined-ai/determined/master/pkg/actor"
	"github.com/determined-ai/determined/master/pkg/model"
	"github.com/determined-ai/determined/master/pkg/schemas"
	"github.com/determined-ai/determined/master/pkg/schemas/expconf"
	"github.com/determined-ai/determined/master/pkg/ssh"
	"github.com/determined-ai/determined/master/pkg/tasks"
)

// A trial is a task actor which is responsible for handling:
//  - messages from the resource manager,
//  - messages from the experiment,
//  - messages from the trial container(s), and
//  - keeping the trial table of the database up-to-date.
//
// The trial's desired state is dictated to it by the experiment, searcher and user; they push
// it to states like 'ACTIVE', 'PAUSED' and kill or wake it when more work is available. It takes
// this information and works with the resource manager, allocation, etc, to push us towards
// a terminal state, by requesting resources, managing them and restarting them on failures.
type trial struct {
	id           int
	taskID       model.TaskID
	idSet        bool
	experimentID int

	// System dependencies.
	rm     *actor.Ref
	logger *actor.Ref
	db     db.DB

	// Fields that are essentially configuration for the trial.
	config              expconf.ExperimentConfig
	taskSpec            *tasks.TaskSpec
	warmStartCheckpoint *model.Checkpoint
	generatedKeys       *ssh.PrivateAndPublicKeys

	// state is the current state of the trial. It's patched by experiment changes and kill trial.
	state model.State
	// searcher encapsulates the searcher state of the trial.
	searcher trialSearcherState
	// restarts is a failure count, it increments when the trial fails and we retry it.
	restarts int
	// runID is a count of how many times the task container(s) have stopped and restarted, which
	// could be due to a failure or due to normal pausing and continuing. When RunID increments,
	// it effectively invalidates many outstanding messages associated with the previous run.
	runID int

	// a ref to the current allocation
	allocation *actor.Ref
}

// newTrial creates a trial which will try to schedule itself after it receives its first workload.
func newTrial(
	taskID model.TaskID,
	experimentID int,
	initialState model.State,
	searcher trialSearcherState,
	rm, logger *actor.Ref,
	db db.DB,
	config expconf.ExperimentConfig,
	warmStartCheckpoint *model.Checkpoint,
	taskSpec *tasks.TaskSpec,
) *trial {
	return &trial{
		taskID: taskID,

		experimentID: experimentID,
		state:        initialState,
		searcher:     searcher,

		rm:     rm,
		logger: logger,
		db:     db,

		config:              config,
		taskSpec:            taskSpec,
		warmStartCheckpoint: warmStartCheckpoint,
	}
}

func (t *trial) Receive(ctx *actor.Context) error {
	switch msg := ctx.Message().(type) {
	case actor.PreStart:
		ctx.AddLabel("experiment-id", t.experimentID)
		if t.idSet {
			ctx.AddLabel("trial-id", t.id)
			if err := t.recover(); err != nil {
				return err
			}
			ctx.AddLabel("task-run-id", t.runID)
		}
		return t.maybeAllocateTask(ctx)
	case actor.PostStop:
		if !t.idSet {
			return nil
		}
		if !model.TerminalStates[t.state] {
			return t.transition(ctx, model.ErrorState)
		}
		return nil
	case actor.ChildStopped:
		if t.allocation != nil && t.runID == mustParseTrialRunID(msg.Child) {
			return t.allocationExited(ctx, &task.AllocationExited{
				Err: errors.New("trial allocation exited without reporting"),
			})
		}
	case actor.ChildFailed:
		if t.allocation != nil && t.runID == mustParseTrialRunID(msg.Child) {
			return t.allocationExited(ctx, &task.AllocationExited{
				Err: errors.Wrapf(msg.Error, "trial allocation failed"),
			})
		}

	case model.State:
		return t.patchState(ctx, msg)
	case trialSearcherState:
		t.searcher = msg
		switch {
		case !t.searcher.Complete:
			return t.maybeAllocateTask(ctx)
		case t.searcher.Complete && t.searcher.Closed:
			return t.patchState(ctx, model.StoppingCompletedState)
		}
		return nil

	case task.BuildTaskSpec:
		if spec, err := t.buildTaskSpec(ctx); err != nil {
			ctx.Respond(err)
		} else {
			ctx.Respond(spec)
		}
	case *task.AllocationExited:
		return t.allocationExited(ctx, msg)
	case sproto.ContainerLog:
		if log, err := t.enrichTrialLog(model.TrialLog{
			ContainerID: ptrs.StringPtr(string(msg.Container.ID)),
			Log:         ptrs.StringPtr(msg.Message()),
			Level:       msg.Level,
		}); err != nil {
			ctx.Log().WithError(err).Warn("dropping container log")
		} else {
			ctx.Tell(t.logger, log)
		}
	case model.TrialLog:
		if log, err := t.enrichTrialLog(msg); err != nil {
			ctx.Log().WithError(err).Warn("dropping trial log")
		} else {
			ctx.Tell(t.logger, log)
		}

	default:
		return actor.ErrUnexpectedMessage(ctx)
	}
	return nil
}

// recover recovers the trial minimal (hopefully to stay) state for a trial actor.
// Separately, the experiment stores and recovers our searcher state.
func (t *trial) recover() error {
	runID, restarts, err := t.db.TrialRunIDAndRestarts(t.id)
	if err != nil {
		return errors.Wrap(err, "restoring old trial state")
	}
	t.runID = runID + 1
	t.restarts = restarts
	return nil
}

// To change in testing.
var taskAllocator = task.NewAllocation

// maybeAllocateTask checks if the trial should allocate state and allocates it if so.
func (t *trial) maybeAllocateTask(ctx *actor.Context) error {
	if !(t.allocation == nil &&
		!t.searcher.Complete &&
		t.state == model.ActiveState) {
		return nil
	}

	var name string
	if t.idSet {
		name = fmt.Sprintf("Trial %d (Experiment %d)", t.id, t.experimentID)
	} else {
		name = fmt.Sprintf("Trial (Experiment %d)", t.experimentID)
	}

	ctx.Log().Info("decided to allocate trial")
	t.allocation, _ = ctx.ActorOf(t.runID, taskAllocator(sproto.AllocateRequest{
		AllocationID: model.NewAllocationID(fmt.Sprintf("%s.%d", t.taskID, t.runID)),
		TaskID:       t.taskID,
		Name:         name,
		TaskActor:    ctx.Self(),
		Group:        ctx.Self().Parent(),

		SlotsNeeded:  t.config.Resources().SlotsPerTrial(),
		Label:        t.config.Resources().AgentLabel(),
		ResourcePool: t.config.Resources().ResourcePool(),
		FittingRequirements: sproto.FittingRequirements{
			SingleAgent: false,
		},

		Preemptible:  true,
		DoRendezvous: true,
	}, t.db, t.rm))
	return nil
}

func (t *trial) buildTaskSpec(ctx *actor.Context) (tasks.TaskSpec, error) {
	if t.generatedKeys == nil {
		generatedKeys, err := ssh.GenerateKey(nil)
		if err != nil {
			return tasks.TaskSpec{}, errors.Wrap(err, "failed to generate keys for trial")
		}
		t.generatedKeys = &generatedKeys
	}

	if !t.idSet {
		modelTrial := model.NewTrial(
			t.taskID,
			t.searcher.Create.RequestID,
			t.experimentID,
			model.JSONObj(t.searcher.Create.Hparams),
			t.warmStartCheckpoint,
			int64(t.searcher.Create.TrialSeed))
		if err := t.db.AddTrial(modelTrial); err != nil {
			return tasks.TaskSpec{}, errors.Wrap(err, "failed to save trial to database")
		}
		t.id = modelTrial.ID
		t.idSet = true
		ctx.AddLabel("trial-id", t.id)
		ctx.Tell(t.rm, sproto.SetTaskName{
			Name:        fmt.Sprintf("Trial %d (Experiment %d)", t.id, t.experimentID),
			TaskHandler: t.allocation,
		})
		ctx.Tell(ctx.Self().Parent(), trialCreated{requestID: t.searcher.Create.RequestID})
	}

	t.runID++
	if err := t.db.UpdateTrialRunID(t.id, t.runID); err != nil {
		return tasks.TaskSpec{}, errors.Wrap(err, "failed to save trial run ID")
	}

	var latestBatch int
	latestCheckpoint, err := t.db.LatestCheckpointForTrial(t.id)
	switch {
	case err != nil:
		return tasks.TaskSpec{}, errors.Wrapf(err, "failed to query latest checkpoint for trial")
	case latestCheckpoint == nil:
		latestCheckpoint = t.warmStartCheckpoint
	default:
		latestBatch = latestCheckpoint.TotalBatches
	}

	return tasks.TrialSpec{
		Base: *t.taskSpec,

		ExperimentID:     t.experimentID,
		TrialID:          t.id,
		TrialRunID:       t.runID,
		ExperimentConfig: schemas.Copy(t.config).(expconf.ExperimentConfig),
		HParams:          t.searcher.Create.Hparams,
		TrialSeed:        t.searcher.Create.TrialSeed,
		LatestBatch:      latestBatch,
		LatestCheckpoint: latestCheckpoint,
	}.ToTaskSpec(t.generatedKeys), nil
}

// allocationExited cleans up after an allocation exit and exits permanently or reallocates.
func (t *trial) allocationExited(ctx *actor.Context, exit *task.AllocationExited) error {
	if err := t.allocation.AwaitTermination(); err != nil {
		ctx.Log().WithError(err).Error("trial allocation failed")
	}
	t.allocation = nil

	// Decide if this is permanent.
	switch {
	case model.StoppingStates[t.state]:
		if exit.Err != nil {
			return t.transition(ctx, model.ErrorState)
		}
		return t.transition(ctx, model.StoppingToTerminalStates[t.state])
	case t.searcher.Complete && t.searcher.Closed:
		if exit.Err != nil {
			return t.transition(ctx, model.ErrorState)
		}
		return t.transition(ctx, model.CompletedState)
	case exit.Err != nil:
		ctx.Log().
			WithError(exit.Err).
			Errorf("trial failed (restart %d/%d)", t.restarts, t.config.MaxRestarts())
		t.restarts++
		if err := t.db.UpdateTrialRestarts(t.id, t.restarts); err != nil {
			return err
		}
		if t.restarts > t.config.MaxRestarts() {
			return t.transition(ctx, model.ErrorState)
		}
	case exit.UserRequestedStop:
		ctx.Tell(ctx.Self().Parent(), trialReportEarlyExit{
			requestID: t.searcher.Create.RequestID,
			reason:    model.UserCanceled,
		})
		return t.transition(ctx, model.CompletedState)
	}

	// Maybe reschedule.
	return errors.Wrap(t.maybeAllocateTask(ctx), "failed to reschedule trial")
}

<<<<<<< HEAD
func (t *trial) processContainerTerminated(
	ctx *actor.Context, msg sproto.TaskContainerStateChanged,
) {
	ctx.Log().Infof("found container terminated: %s", msg.Container.ID)
	t.terminatedContainers[msg.Container.ID] = terminatedContainerWithState{
		exitStatus:                 *msg.ContainerStopped,
		isLeader:                   t.containerRanks[msg.Container.ID] == 0,
		pendingGracefulTermination: t.PendingGracefulTermination,
		needsCheckpoint:            t.sequencer.PrecloseCheckpointWorkload() != nil,
	}

	prom.DisassociateContainerExperimentID(msg.Container.ID.String(),
		strconv.Itoa(t.experiment.ID),
		strconv.Itoa(t.id))

	_, ok := t.containers[msg.Container.ID]
	delete(t.containers, msg.Container.ID)
	delete(t.containerAddresses, msg.Container.ID)

	t.killAndRemoveSocket(ctx, msg.Container.ID)

	exitMsg := msg.ContainerStopped.String()
	t.insertLog(ctx, msg.Container, exitMsg)

	// Terminate the task if the container never started (since this prevents the gang
	// from ever being able to start), if the leader of the gang has exited out, or if
	// one of the containers exited with a failure.
	if !ok || t.containerRanks[msg.Container.ID] == 0 || msg.ContainerStopped.Failure != nil {
		t.terminate(ctx)
	}

	// If all containers are terminated, the trial is considered terminated.
	if len(t.terminatedContainers) == len(t.allocations) {
		t.terminated(ctx)
	}
}

func (t *trial) canLog(ctx *actor.Context, msg string) bool {
	// Log messages should never come in before the trial ID is set, since no trial runners are
	// launched until after the trial ID is set. But for futureproofing, we will log an error while
	// we protect the database.
	if !t.idSet {
		ctx.Log().Warnf("not saving log message from container without a trial ID: %s", msg)
		return false
	}

	if t.logger == nil {
		// A trial created for a unit test does not have a logger.
		return false
	}
	return true
}

func (t *trial) insertLog(ctx *actor.Context, container cproto.Container, msg string) {
	if !t.canLog(ctx, msg) {
		return
	}

	cid := string(container.ID)
	now := time.Now()
	msg += "\n"
	level := "INFO"
	source := "master"
	stdType := "stdout"
	ctx.Tell(t.logger, model.TrialLog{
		TrialID: t.id,
		Log:     &msg,

		ContainerID: &cid,
		Timestamp:   &now,
		Level:       &level,
		Source:      &source,
		StdType:     &stdType,
	})
}

func classifyStatus(state terminatedContainerWithState) aproto.ContainerStopped {
	switch status := state.exitStatus; {
	case status.Failure != nil && status.Failure.FailureType != aproto.TaskAborted:
		return status.ContainerStopped
	case !state.pendingGracefulTermination || state.needsCheckpoint:
		return aproto.ContainerError(aproto.AgentError, errors.New(
			"container exited when it wasn't supposed to"))
	default:
		return status.ContainerStopped
	}
}

func (t *trial) reset() error {
	totalBatches, err := t.sequencer.RollBackSequencer()
	if err != nil {
		return errors.Wrap(err, "failed to rollback trial sequencer in reset")
	}
	err = t.db.RollBackTrial(t.id, totalBatches)
	if err != nil {
		return errors.Wrap(err, "failed to rollback trial in reset")
	}
	return nil
}

func (t *trial) trialClosing() bool {
	return t.sequencer.ExitingEarly || t.Killed || t.Restarts > t.config.MaxRestarts() ||
		(t.close != nil && t.sequencer.UpToDate()) ||
		model.StoppingStates[t.experimentState]
}

func (t *trial) terminate(ctx *actor.Context) {
=======
// patchState decide if the state patch is valid. If so, we'll transition the trial.
func (t *trial) patchState(ctx *actor.Context, state model.State) error {
>>>>>>> f79614e0
	switch {
	case model.TerminalStates[t.state]:
		ctx.Log().Infof("ignoring transition in terminal state (%s -> %s)", t.state, state)
		return nil
	case model.TerminalStates[state]:
		ctx.Log().Infof("ignoring patch to terminal state %s", state)
		return nil
	case t.state == state: // Order is important, else below will prevent re-sending kills.
		ctx.Log().Infof("resending actions for transition for %s", t.state)
		return t.transition(ctx, state)
	case model.StoppingStates[t.state] && !model.TrialTransitions[t.state][state]:
		ctx.Log().Infof("ignoring patch to less severe stopping state (%s)", state)
		return nil
	default:
		ctx.Log().Debugf("patching state after request (%s)", state)
		return t.transition(ctx, state)
	}
}

// transition the trial by rectifying the desired state with our actual state to determined
// a target state, and then propogating the appropriate signals to the allocation if there is any.
func (t *trial) transition(ctx *actor.Context, state model.State) error {
	if t.state != state {
		ctx.Log().Infof("trial changed from state %s to %s", t.state, state)
		if t.idSet {
			if err := t.db.UpdateTrial(t.id, state); err != nil {
				return errors.Wrap(err, "updating trial with end state")
			}
		}
		t.state = state
	}

	// Rectify our state and the allocation state with the transition.
	switch {
	case t.state == model.ActiveState:
		return t.maybeAllocateTask(ctx)
	case t.state == model.PausedState:
		if t.allocation != nil {
			ctx.Log().Infof("decided to %s trial due to pause", task.Terminate)
			ctx.Tell(t.allocation, task.Terminate)
		}
	case model.StoppingStates[t.state]:
		switch {
		case t.allocation == nil:
			ctx.Log().Info("stopping trial before resources are requested")
			return t.transition(ctx, model.StoppingToTerminalStates[t.state])
		default:
			if action, ok := map[model.State]task.AllocationSignal{
				model.StoppingCanceledState: task.Terminate,
				model.StoppingKilledState:   task.Kill,
				model.StoppingErrorState:    task.Kill,
			}[t.state]; ok {
				ctx.Log().Infof("decided to %s trial", action)
				ctx.Tell(t.allocation, action)
			}
		}
	case model.TerminalStates[t.state]:
		if t.state == model.ErrorState {
			ctx.Tell(ctx.Self().Parent(), trialReportEarlyExit{
				requestID: t.searcher.Create.RequestID,
				reason:    model.Errored,
			})
		}
		ctx.Self().Stop()
	default:
		panic(fmt.Errorf("unmatched state in transition %s", t.state))
	}
	return nil
}

func (t *trial) enrichTrialLog(log model.TrialLog) (model.TrialLog, error) {
	if !t.idSet {
		return model.TrialLog{}, fmt.Errorf(
			"cannot handle trial log before ID is set: %v", log)
	}
	log.TrialID = t.id
	log.Message += "\n"
	if log.Log != nil && !strings.HasSuffix(*log.Log, "\n") {
		log.Log = ptrs.StringPtr(*log.Log + "\n")
	}
	if log.Timestamp == nil {
		log.Timestamp = ptrs.TimePtr(time.Now().UTC())
	}
	if log.Level == nil {
		log.Level = ptrs.StringPtr("INFO")
	}
	if log.Source == nil {
		log.Source = ptrs.StringPtr("master")
	}
	if log.StdType == nil {
		log.StdType = ptrs.StringPtr("stdout")
	}
	return log, nil
}

func mustParseTrialRunID(child *actor.Ref) int {
	idStr := child.Address().Local()
	id, err := strconv.Atoi(idStr)
	if err != nil {
		panic(errors.Wrapf(err, "could not parse run id %s", idStr))
	}
	return id
}<|MERGE_RESOLUTION|>--- conflicted
+++ resolved
@@ -2,23 +2,17 @@
 
 import (
 	"fmt"
-<<<<<<< HEAD
+	"strconv"
+	"strings"
 	"github.com/determined-ai/determined/master/internal/prom"
 	"github.com/hashicorp/go-multierror"
 	"sort"
-	"strconv"
 	"time"
 
+	"github.com/determined-ai/determined/master/internal/task"
 	"github.com/determined-ai/determined/proto/pkg/trialv1"
-=======
-	"strconv"
-	"strings"
-	"time"
-
-	"github.com/determined-ai/determined/master/internal/task"
 
 	"github.com/determined-ai/determined/master/pkg/ptrs"
->>>>>>> f79614e0
 
 	"github.com/pkg/errors"
 
@@ -332,118 +326,8 @@
 	return errors.Wrap(t.maybeAllocateTask(ctx), "failed to reschedule trial")
 }
 
-<<<<<<< HEAD
-func (t *trial) processContainerTerminated(
-	ctx *actor.Context, msg sproto.TaskContainerStateChanged,
-) {
-	ctx.Log().Infof("found container terminated: %s", msg.Container.ID)
-	t.terminatedContainers[msg.Container.ID] = terminatedContainerWithState{
-		exitStatus:                 *msg.ContainerStopped,
-		isLeader:                   t.containerRanks[msg.Container.ID] == 0,
-		pendingGracefulTermination: t.PendingGracefulTermination,
-		needsCheckpoint:            t.sequencer.PrecloseCheckpointWorkload() != nil,
-	}
-
-	prom.DisassociateContainerExperimentID(msg.Container.ID.String(),
-		strconv.Itoa(t.experiment.ID),
-		strconv.Itoa(t.id))
-
-	_, ok := t.containers[msg.Container.ID]
-	delete(t.containers, msg.Container.ID)
-	delete(t.containerAddresses, msg.Container.ID)
-
-	t.killAndRemoveSocket(ctx, msg.Container.ID)
-
-	exitMsg := msg.ContainerStopped.String()
-	t.insertLog(ctx, msg.Container, exitMsg)
-
-	// Terminate the task if the container never started (since this prevents the gang
-	// from ever being able to start), if the leader of the gang has exited out, or if
-	// one of the containers exited with a failure.
-	if !ok || t.containerRanks[msg.Container.ID] == 0 || msg.ContainerStopped.Failure != nil {
-		t.terminate(ctx)
-	}
-
-	// If all containers are terminated, the trial is considered terminated.
-	if len(t.terminatedContainers) == len(t.allocations) {
-		t.terminated(ctx)
-	}
-}
-
-func (t *trial) canLog(ctx *actor.Context, msg string) bool {
-	// Log messages should never come in before the trial ID is set, since no trial runners are
-	// launched until after the trial ID is set. But for futureproofing, we will log an error while
-	// we protect the database.
-	if !t.idSet {
-		ctx.Log().Warnf("not saving log message from container without a trial ID: %s", msg)
-		return false
-	}
-
-	if t.logger == nil {
-		// A trial created for a unit test does not have a logger.
-		return false
-	}
-	return true
-}
-
-func (t *trial) insertLog(ctx *actor.Context, container cproto.Container, msg string) {
-	if !t.canLog(ctx, msg) {
-		return
-	}
-
-	cid := string(container.ID)
-	now := time.Now()
-	msg += "\n"
-	level := "INFO"
-	source := "master"
-	stdType := "stdout"
-	ctx.Tell(t.logger, model.TrialLog{
-		TrialID: t.id,
-		Log:     &msg,
-
-		ContainerID: &cid,
-		Timestamp:   &now,
-		Level:       &level,
-		Source:      &source,
-		StdType:     &stdType,
-	})
-}
-
-func classifyStatus(state terminatedContainerWithState) aproto.ContainerStopped {
-	switch status := state.exitStatus; {
-	case status.Failure != nil && status.Failure.FailureType != aproto.TaskAborted:
-		return status.ContainerStopped
-	case !state.pendingGracefulTermination || state.needsCheckpoint:
-		return aproto.ContainerError(aproto.AgentError, errors.New(
-			"container exited when it wasn't supposed to"))
-	default:
-		return status.ContainerStopped
-	}
-}
-
-func (t *trial) reset() error {
-	totalBatches, err := t.sequencer.RollBackSequencer()
-	if err != nil {
-		return errors.Wrap(err, "failed to rollback trial sequencer in reset")
-	}
-	err = t.db.RollBackTrial(t.id, totalBatches)
-	if err != nil {
-		return errors.Wrap(err, "failed to rollback trial in reset")
-	}
-	return nil
-}
-
-func (t *trial) trialClosing() bool {
-	return t.sequencer.ExitingEarly || t.Killed || t.Restarts > t.config.MaxRestarts() ||
-		(t.close != nil && t.sequencer.UpToDate()) ||
-		model.StoppingStates[t.experimentState]
-}
-
-func (t *trial) terminate(ctx *actor.Context) {
-=======
 // patchState decide if the state patch is valid. If so, we'll transition the trial.
 func (t *trial) patchState(ctx *actor.Context, state model.State) error {
->>>>>>> f79614e0
 	switch {
 	case model.TerminalStates[t.state]:
 		ctx.Log().Infof("ignoring transition in terminal state (%s -> %s)", t.state, state)
