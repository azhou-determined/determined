package internal

import (
	"fmt"
	"github.com/determined-ai/determined/master/internal/prom"
	"net/http"

<<<<<<< HEAD
	"github.com/determined-ai/determined/master/internal/api"
	"github.com/determined-ai/determined/master/pkg/actor"
	cproto "github.com/determined-ai/determined/master/pkg/container"
	"github.com/gorilla/websocket"
	"github.com/labstack/echo/v4"
	"github.com/pkg/errors"
	"strconv"
=======
	"github.com/determined-ai/determined/master/internal/db"

	"github.com/determined-ai/determined/master/pkg/model"

	"github.com/labstack/echo/v4"
	"github.com/pkg/errors"

	"github.com/determined-ai/determined/master/internal/api"
	"github.com/determined-ai/determined/master/pkg/actor"
>>>>>>> f79614e0
)

func (m *Master) postTrialKill(c echo.Context) (interface{}, error) {
	args := struct {
		TrialID int `path:"trial_id"`
	}{}
	if err := api.BindArgs(&args, c); err != nil {
		return nil, err
	}

	eID, rID, err := m.db.TrialExperimentAndRequestID(args.TrialID)
	switch {
	case errors.Is(err, db.ErrNotFound):
		return nil, trialNotFound
	case err != nil:
		return nil, err
	}
	trialAddr := actor.Addr("experiments", eID, rID)

	resp := m.system.AskAt(trialAddr, model.StoppingCanceledState)
	if resp.Source() == nil {
		return nil, echo.NewHTTPError(http.StatusNotFound,
			fmt.Sprintf("active trial not found: %d", args.TrialID))
	}
	if _, notTimedOut := resp.GetOrTimeout(defaultAskTimeout); !notTimedOut {
		return nil, errors.Errorf("attempt to kill trial timed out")
	}
	return nil, nil
}

func (m *Master) getTrial(c echo.Context) (interface{}, error) {
	return m.db.RawQuery("get_trial", c.Param("trial_id"))
}

func (m *Master) getTrialDetails(c echo.Context) (interface{}, error) {
	args := struct {
		TrialID int `path:"trial_id"`
	}{}
	if err := api.BindArgs(&args, c); err != nil {
		return nil, err
	}
	return m.db.TrialDetailsRaw(args.TrialID)
}

func (m *Master) getTrialMetrics(c echo.Context) (interface{}, error) {
	return m.db.RawQuery("get_trial_metrics", c.Param("trial_id"))
<<<<<<< HEAD
}

func (m *Master) trialWebSocket(socket *websocket.Conn, c echo.Context) error {
	args := struct {
		ExperimentID int    `path:"experiment_id"`
		TrialID      int    `path:"trial_id"`
		ContainerID  string `path:"container_id"`
	}{}
	if err := api.BindArgs(&args, c); err != nil {
		return err
	}

	c.Logger().Infof("new connection from container %v trial %d (experiment %d) at %v",
		args.ContainerID, args.TrialID, args.ExperimentID, socket.RemoteAddr())

	prom.AssociateContainerExperimentID(args.ContainerID, strconv.Itoa(args.ExperimentID),
		strconv.Itoa(args.TrialID))

	resp := m.system.AskAt(actor.Addr("experiments", args.ExperimentID),
		getTrial{trialID: args.TrialID})
	if resp.Source() == nil {
		return echo.NewHTTPError(http.StatusNotFound,
			fmt.Sprintf("active experiment not found: %d", args.ExperimentID))
	}
	if resp.Empty() {
		return echo.NewHTTPError(http.StatusNotFound,
			fmt.Sprintf("active trial not found: %d", args.TrialID))
	}

	// TODO: Better handling of sockets connecting to closing trials.

	// Notify the trial actor that a websocket is attempting to connect.
	socketActor := m.system.Ask(resp.Get().(*actor.Ref),
		containerConnected{ContainerID: cproto.ID(args.ContainerID), socket: socket})
	actorRef, ok := socketActor.Get().(*actor.Ref)
	if !ok {
		// TODO: Handle the case when multiple containers have been assigned to execute the same
		// trial.
		c.Logger().Infof("ignoring multiple connections from trial %d (experiment %d) at %v",
			args.TrialID, args.ExperimentID, socket.RemoteAddr())
		return nil
	}
	// Wait for the websocket actor to terminate.
	return actorRef.AwaitTermination()
=======
>>>>>>> f79614e0
}<|MERGE_RESOLUTION|>--- conflicted
+++ resolved
@@ -2,18 +2,8 @@
 
 import (
 	"fmt"
-	"github.com/determined-ai/determined/master/internal/prom"
 	"net/http"
 
-<<<<<<< HEAD
-	"github.com/determined-ai/determined/master/internal/api"
-	"github.com/determined-ai/determined/master/pkg/actor"
-	cproto "github.com/determined-ai/determined/master/pkg/container"
-	"github.com/gorilla/websocket"
-	"github.com/labstack/echo/v4"
-	"github.com/pkg/errors"
-	"strconv"
-=======
 	"github.com/determined-ai/determined/master/internal/db"
 
 	"github.com/determined-ai/determined/master/pkg/model"
@@ -23,7 +13,6 @@
 
 	"github.com/determined-ai/determined/master/internal/api"
 	"github.com/determined-ai/determined/master/pkg/actor"
->>>>>>> f79614e0
 )
 
 func (m *Master) postTrialKill(c echo.Context) (interface{}, error) {
@@ -70,51 +59,4 @@
 
 func (m *Master) getTrialMetrics(c echo.Context) (interface{}, error) {
 	return m.db.RawQuery("get_trial_metrics", c.Param("trial_id"))
-<<<<<<< HEAD
-}
-
-func (m *Master) trialWebSocket(socket *websocket.Conn, c echo.Context) error {
-	args := struct {
-		ExperimentID int    `path:"experiment_id"`
-		TrialID      int    `path:"trial_id"`
-		ContainerID  string `path:"container_id"`
-	}{}
-	if err := api.BindArgs(&args, c); err != nil {
-		return err
-	}
-
-	c.Logger().Infof("new connection from container %v trial %d (experiment %d) at %v",
-		args.ContainerID, args.TrialID, args.ExperimentID, socket.RemoteAddr())
-
-	prom.AssociateContainerExperimentID(args.ContainerID, strconv.Itoa(args.ExperimentID),
-		strconv.Itoa(args.TrialID))
-
-	resp := m.system.AskAt(actor.Addr("experiments", args.ExperimentID),
-		getTrial{trialID: args.TrialID})
-	if resp.Source() == nil {
-		return echo.NewHTTPError(http.StatusNotFound,
-			fmt.Sprintf("active experiment not found: %d", args.ExperimentID))
-	}
-	if resp.Empty() {
-		return echo.NewHTTPError(http.StatusNotFound,
-			fmt.Sprintf("active trial not found: %d", args.TrialID))
-	}
-
-	// TODO: Better handling of sockets connecting to closing trials.
-
-	// Notify the trial actor that a websocket is attempting to connect.
-	socketActor := m.system.Ask(resp.Get().(*actor.Ref),
-		containerConnected{ContainerID: cproto.ID(args.ContainerID), socket: socket})
-	actorRef, ok := socketActor.Get().(*actor.Ref)
-	if !ok {
-		// TODO: Handle the case when multiple containers have been assigned to execute the same
-		// trial.
-		c.Logger().Infof("ignoring multiple connections from trial %d (experiment %d) at %v",
-			args.TrialID, args.ExperimentID, socket.RemoteAddr())
-		return nil
-	}
-	// Wait for the websocket actor to terminate.
-	return actorRef.AwaitTermination()
-=======
->>>>>>> f79614e0
 }