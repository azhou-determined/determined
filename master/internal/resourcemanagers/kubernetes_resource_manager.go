--- conflicted
+++ resolved
@@ -343,17 +343,9 @@
 // Summary summarizes a container allocation.
 func (p k8sPodReservation) Summary() sproto.ContainerSummary {
 	return sproto.ContainerSummary{
-<<<<<<< HEAD
-		TaskID: p.req.ID,
-		ID:     p.container.id,
-		Agent:  p.agent.handler.Address().Local(),
-		// TODO(XXX): When/where can we get the device IDs for a pod?
-		Devices: nil,
-=======
 		AllocationID: p.req.AllocationID,
 		ID:           p.container.id,
 		Agent:        p.agent.handler.Address().Local(),
->>>>>>> f79614e0
 	}
 }
 
