package resourcemanagers

import (
	"crypto/tls"

<<<<<<< HEAD
	"github.com/determined-ai/determined/master/internal/prom"
=======
	"github.com/determined-ai/determined/master/pkg/model"
>>>>>>> f79614e0

	"github.com/google/uuid"
	"github.com/pkg/errors"

	"github.com/determined-ai/determined/master/internal/provisioner"
	"github.com/determined-ai/determined/master/internal/sproto"
	"github.com/determined-ai/determined/master/internal/telemetry"
	"github.com/determined-ai/determined/master/pkg/actor"
	"github.com/determined-ai/determined/master/pkg/actor/actors"
	aproto "github.com/determined-ai/determined/master/pkg/agent"
	"github.com/determined-ai/determined/master/pkg/check"
	cproto "github.com/determined-ai/determined/master/pkg/container"
	"github.com/determined-ai/determined/master/pkg/device"
	"github.com/determined-ai/determined/master/pkg/tasks"
)

// ResourcePool manages the agent and task lifecycles.
type ResourcePool struct {
	config *ResourcePoolConfig
	cert   *tls.Certificate

	scheduler        Scheduler
	fittingMethod    SoftConstraint
	provisioner      *actor.Ref
	slotsPerInstance int

	agents      map[*actor.Ref]*agentState
	taskList    *taskList
	groups      map[*actor.Ref]*group
	scalingInfo *sproto.ScalingInfo

	reschedule bool

	// Track notifyOnStop for testing purposes.
	saveNotifications bool
	notifications     []<-chan struct{}
}

// GetResourceSummary is a message to request a summary of the resources used by the
// resource pool (agents, slots, cpu containers).
type GetResourceSummary struct{}

// NewResourcePool initializes a new empty default resource provider.
func NewResourcePool(
	config *ResourcePoolConfig,
	cert *tls.Certificate,
	scheduler Scheduler,
	fittingMethod SoftConstraint,
) *ResourcePool {
	d := &ResourcePool{
		config: config,
		cert:   cert,

		scheduler:     scheduler,
		fittingMethod: fittingMethod,

		agents:      make(map[*actor.Ref]*agentState),
		taskList:    newTaskList(),
		groups:      make(map[*actor.Ref]*group),
		scalingInfo: &sproto.ScalingInfo{},

		reschedule: false,
	}
	return d
}

func (rp *ResourcePool) setupProvisioner(ctx *actor.Context) error {
	if rp.config.Provider == nil {
		ctx.Log().Infof("not enabling provisioner for resource pool: %s", rp.config.PoolName)
		return nil
	}
	p, pRef, err := provisioner.Setup(ctx, rp.config.Provider, rp.config.PoolName, rp.cert)
	if err != nil {
		return errors.Wrapf(err, "cannot create resource pool: %s", rp.config.PoolName)
	}
	rp.slotsPerInstance = p.SlotsPerInstance()
	rp.provisioner = pRef
	return nil
}

func (rp *ResourcePool) addTask(ctx *actor.Context, msg sproto.AllocateRequest) {
	rp.notifyOnStop(ctx, msg.TaskActor, sproto.ResourcesReleased{TaskActor: msg.TaskActor})

	if len(msg.AllocationID) == 0 {
		msg.AllocationID = model.AllocationID(uuid.New().String())
	}
	if msg.Group == nil {
		msg.Group = msg.TaskActor
	}
	rp.getOrCreateGroup(ctx, msg.Group)
	if len(msg.Name) == 0 {
		msg.Name = "Unnamed Task"
	}

	ctx.Log().Infof(
		"resources are requested by %s (Allocation ID: %s)",
		msg.TaskActor.Address(), msg.AllocationID,
	)
	rp.taskList.AddTask(&msg)
}

func (rp *ResourcePool) receiveSetTaskName(ctx *actor.Context, msg sproto.SetTaskName) {
	if task, found := rp.taskList.GetTaskByHandler(msg.TaskHandler); found {
		task.Name = msg.Name
	}
}

// allocateResources assigns resources based on a request and notifies the request
// handler of the assignment. It returns true if it is successfully allocated.
func (rp *ResourcePool) allocateResources(ctx *actor.Context, req *sproto.AllocateRequest) bool {
	fits := findFits(req, rp.agents, rp.fittingMethod)

	if len(fits) == 0 {
		return false
	}

	allocations := make([]sproto.Reservation, 0, len(fits))
	for _, fit := range fits {
		container := newContainer(req, fit.Agent, fit.Slots)
		allocations = append(allocations, &containerReservation{
			req:       req,
			agent:     fit.Agent,
			container: container,
			devices:   fit.Agent.allocateFreeDevices(fit.Slots, container.id),
		})
	}

	allocated := sproto.ResourcesAllocated{
		ID: req.AllocationID, ResourcePool: rp.config.PoolName, Reservations: allocations,
	}
	rp.taskList.SetAllocations(req.TaskActor, &allocated)
	req.TaskActor.System().Tell(req.TaskActor, allocated)
	ctx.Log().Infof("allocated resources to %s", req.TaskActor.Address())

	for _, allocation := range allocated.Allocations {

		prom.AssociateTaskContainer(string(allocated.ID), string(allocation.Summary().ID))
		allocationSummary := allocation.Summary()
		prom.AssociateTaskActor(string(allocated.ID), req.TaskActor.Address().String())
		prom.AssociateContainerGPUs(string(allocationSummary.ID), allocationSummary.Devices...)
	}

	return true
}

func (rp *ResourcePool) releaseResource(ctx *actor.Context, handler *actor.Ref) {
	ctx.Log().Infof("releasing resources taken by %s", handler.Address())
	handler.System().Tell(handler, sproto.ReleaseResources{ResourcePool: rp.config.PoolName})
}

func (rp *ResourcePool) resourcesReleased(ctx *actor.Context, handler *actor.Ref) {
	if allocated := rp.taskList.GetAllocations(handler); allocated != nil {
		ctx.Log().Infof("resources are released for %s", handler.Address())
		for _, allocation := range allocated.Reservations {
			typed := allocation.(*containerReservation)
			typed.agent.deallocateContainer(typed.container.id)
			prom.DisassociateTaskContainer(string(allocated.ID), string(allocation.Summary().ID))
			allocationSummary := allocation.Summary()
			prom.DisassociateTaskActor(string(allocated.ID), handler.Address().String())
			prom.DisassociateContainerGPUs(string(allocationSummary.ID), allocationSummary.Devices...)
		}
	}
	rp.taskList.RemoveTaskByHandler(handler)
}

func (rp *ResourcePool) getOrCreateGroup(
	ctx *actor.Context, handler *actor.Ref,
) *group {
	if g, ok := rp.groups[handler]; ok {
		return g
	}
	g := &group{handler: handler, weight: 1}

	if rp.config.Scheduler.Priority != nil {
		if rp.config.Scheduler.Priority.DefaultPriority == nil {
			panic("default priority is not configured")
		}
		g.priority = rp.config.Scheduler.Priority.DefaultPriority
	}

	rp.groups[handler] = g
	if ctx != nil && handler != nil { // ctx is nil only for testing purposes.
		actors.NotifyOnStop(ctx, handler, groupActorStopped{})
	}
	return g
}

func (rp *ResourcePool) notifyOnStop(
	ctx *actor.Context, ref *actor.Ref, msg actor.Message,
) {
	done := actors.NotifyOnStop(ctx, ref, msg)
	if rp.saveNotifications {
		rp.notifications = append(rp.notifications, done)
	}
}

func (rp *ResourcePool) updateScalingInfo() bool {
	desiredInstanceNum := calculateDesiredNewAgentNum(
		rp.taskList, rp.slotsPerInstance, rp.config.MaxAuxContainersPerAgent,
	)
	agents := make(map[string]sproto.AgentSummary)
	for _, agentState := range rp.agents {
		summary := newAgentSummary(agentState)
		agents[summary.Name] = summary
	}
	return rp.scalingInfo.Update(desiredInstanceNum, agents)
}

func (rp *ResourcePool) sendScalingInfo(ctx *actor.Context) {
	if rp.provisioner != nil && rp.updateScalingInfo() {
		ctx.Tell(rp.provisioner, *rp.scalingInfo)
	}
}

// Receive implements the actor.Actor interface.
func (rp *ResourcePool) Receive(ctx *actor.Context) error {
	ctx.AddLabel("resource-pool", rp.config.PoolName)

	reschedule := true
	defer func() {
		// Default to scheduling every 500ms if a message was received, but allow messages
		// that don't affect the cluster to be skipped.
		rp.reschedule = rp.reschedule || reschedule
	}()

	switch msg := ctx.Message().(type) {
	case actor.PreStart:
		reportResourcePoolCreated(ctx.Self().System(), rp.config)
		err := rp.setupProvisioner(ctx)
		actors.NotifyAfter(ctx, actionCoolDown, schedulerTick{})
		return err

	case
		sproto.AddAgent,
		sproto.AddDevice,
		sproto.RemoveDevice,
		sproto.RemoveAgent,
		sproto.EnableAgent,
		sproto.DisableAgent:
		return rp.receiveAgentMsg(ctx)

	case
		groupActorStopped,
		sproto.SetGroupMaxSlots,
		sproto.SetGroupWeight,
		sproto.SetGroupPriority,
		sproto.SetTaskName,
		sproto.AllocateRequest,
		sproto.ResourcesReleased:
		return rp.receiveRequestMsg(ctx)

	case sproto.GetTaskHandler:
		reschedule = false
		ctx.Respond(getTaskHandler(rp.taskList, msg.ID))

	case sproto.GetTaskSummary:
		reschedule = false
		if resp := getTaskSummary(
			rp.taskList, *msg.ID, rp.groups, rp.config.Scheduler.GetType()); resp != nil {
			ctx.Respond(*resp)
		}

	case sproto.GetTaskSummaries:
		reschedule = false
		ctx.Respond(getTaskSummaries(rp.taskList, rp.groups, rp.config.Scheduler.GetType()))

	case GetResourceSummary:
		reschedule = false
		ctx.Respond(getResourceSummary(rp.agents))

	case schedulerTick:
		if rp.reschedule {
			toAllocate, toRelease := rp.scheduler.Schedule(rp)
			for _, req := range toAllocate {
				rp.allocateResources(ctx, req)
			}
			for _, taskActor := range toRelease {
				rp.releaseResource(ctx, taskActor)
			}
			rp.sendScalingInfo(ctx)
		}
		rp.reschedule = false
		reschedule = false
		actors.NotifyAfter(ctx, actionCoolDown, schedulerTick{})

	case sproto.ValidateCommandResourcesRequest:
		fulfillable := true // Default to "true" when unknown.
		if rp.slotsPerInstance > 0 {
			fulfillable = rp.slotsPerInstance >= msg.Slots
		}
		ctx.Respond(sproto.ValidateCommandResourcesResponse{Fulfillable: fulfillable})

	default:
		reschedule = false
		return actor.ErrUnexpectedMessage(ctx)
	}
	return nil
}

func (rp *ResourcePool) receiveAgentMsg(ctx *actor.Context) error {
	switch msg := ctx.Message().(type) {
	case sproto.AddAgent:
		ctx.Log().Infof("adding agent: %s", msg.Agent.Address().Local())
		rp.agents[msg.Agent] = newAgentState(msg, rp.config.MaxAuxContainersPerAgent)

	case sproto.AddDevice:
		ctx.Log().Infof("adding device: %s on %s", msg.Device.String(), msg.Agent.Address().Local())
		state, ok := rp.agents[msg.Agent]
		check.Panic(check.True(ok, "error adding device, agent not found: %s", msg.Agent.Address()))
		state.devices[msg.Device] = msg.ContainerID

	case sproto.RemoveDevice:
		ctx.Log().Infof("removing device: %s (%s)", msg.Device.String(), msg.Agent.Address().Local())
		state, ok := rp.agents[msg.Agent]
		check.Panic(check.True(ok, "error removing device, agent not found: %s", msg.Agent.Address()))
		delete(state.devices, msg.Device)

	case sproto.RemoveAgent:
		ctx.Log().Infof("removing agent: %s", msg.Agent.Address().Local())
		delete(rp.agents, msg.Agent)

	case sproto.EnableAgent:
		ctx.Log().Infof("enabling agent: %s", msg.Agent.Address().Local())
		state, ok := rp.agents[msg.Agent]
		check.Panic(check.True(ok, "error enabling agent, agent not found: %s", msg.Agent.Address()))
		state.enabled = true
		state.draining = false

	case sproto.DisableAgent:
		drain := msg.Drain
		drainStr := "disabling"
		if drain {
			drainStr = "draining"
		}
		ctx.Log().Infof("%s agent: %s", drainStr, msg.Agent.Address().Local())
		state, ok := rp.agents[msg.Agent]
		check.Panic(check.True(ok, "error %s agent, agent not found: %s", drainStr, msg.Agent.Address()))
		state.draining = drain
		state.enabled = false

	default:
		return actor.ErrUnexpectedMessage(ctx)
	}
	return nil
}

func (rp *ResourcePool) receiveRequestMsg(ctx *actor.Context) error {
	switch msg := ctx.Message().(type) {
	case groupActorStopped:
		delete(rp.groups, msg.Ref)

	case sproto.SetGroupMaxSlots:
		rp.getOrCreateGroup(ctx, msg.Handler).maxSlots = msg.MaxSlots

	case sproto.SetGroupWeight:
		rp.getOrCreateGroup(ctx, msg.Handler).weight = msg.Weight

	case sproto.SetGroupPriority:
		group := rp.getOrCreateGroup(ctx, msg.Handler)
		if msg.Priority != nil {
			group.priority = msg.Priority
		}

		if rp.config.Scheduler.Priority != nil {
			ctx.Log().Infof("setting priority for group of %s to %d",
				msg.Handler.Address().String(), *group.priority)
		}

	case sproto.SetTaskName:
		rp.receiveSetTaskName(ctx, msg)

	case sproto.AllocateRequest:
		rp.addTask(ctx, msg)

	case sproto.ResourcesReleased:
		rp.resourcesReleased(ctx, msg.TaskActor)

	default:
		return actor.ErrUnexpectedMessage(ctx)
	}
	return nil
}

// containerReservation contains information for tasks have been allocated but not yet started.
type containerReservation struct {
	req       *sproto.AllocateRequest
	container *container
	agent     *agentState
	devices   []device.Device
}

// Summary summarizes a container allocation.
func (c containerReservation) Summary() sproto.ContainerSummary {
	return sproto.ContainerSummary{
<<<<<<< HEAD
		TaskID:  c.req.ID,
		ID:      c.container.id,
		Agent:   c.agent.handler.Address().Local(),
		Devices: c.devices,
=======
		AllocationID: c.req.AllocationID,
		ID:           c.container.id,
		Agent:        c.agent.handler.Address().Local(),
>>>>>>> f79614e0
	}
}

// StartContainer notifies the agent to start a container.
func (c containerReservation) Start(
	ctx *actor.Context, spec tasks.TaskSpec, rri sproto.ReservationRuntimeInfo,
) {
	handler := c.agent.handler
	spec.ContainerID = string(c.container.id)
	spec.AllocationID = string(c.req.AllocationID)
	spec.AllocationSessionToken = rri.Token
	spec.TaskID = string(c.req.TaskID)
	spec.UseHostMode = rri.IsMultiAgent
	spec.Devices = c.devices
	ctx.Tell(handler, sproto.StartTaskContainer{
		TaskActor: c.req.TaskActor,
		StartContainer: aproto.StartContainer{
			Container: cproto.Container{
				Parent:  c.req.TaskActor.Address(),
				ID:      c.container.id,
				State:   cproto.Assigned,
				Devices: c.devices,
			},
			Spec: spec.ToDockerSpec(),
		},
	})
}

// KillContainer notifies the agent to kill the container.
func (c containerReservation) Kill(ctx *actor.Context) {
	ctx.Tell(c.agent.handler, sproto.KillTaskContainer{
		ContainerID: c.container.id,
	})
}

func reportResourcePoolCreated(system *actor.System, config *ResourcePoolConfig) {
	if config.Scheduler == nil {
		panic("scheduler not configured in resource pool")
	}

	var preemptionEnabled bool
	switch {
	case config.Scheduler.FairShare != nil:
		preemptionEnabled = true
	case config.Scheduler.Priority != nil:
		preemptionEnabled = config.Scheduler.Priority.Preemption
	case config.Scheduler.RoundRobin != nil:
		preemptionEnabled = false
	}

	telemetry.ReportResourcePoolCreated(
		system, config.PoolName, config.Scheduler.GetType(),
		config.Scheduler.FittingPolicy, preemptionEnabled,
	)
}<|MERGE_RESOLUTION|>--- conflicted
+++ resolved
@@ -3,11 +3,9 @@
 import (
 	"crypto/tls"
 
-<<<<<<< HEAD
+	"github.com/determined-ai/determined/master/pkg/model"
+
 	"github.com/determined-ai/determined/master/internal/prom"
-=======
-	"github.com/determined-ai/determined/master/pkg/model"
->>>>>>> f79614e0
 
 	"github.com/google/uuid"
 	"github.com/pkg/errors"
@@ -402,16 +400,10 @@
 // Summary summarizes a container allocation.
 func (c containerReservation) Summary() sproto.ContainerSummary {
 	return sproto.ContainerSummary{
-<<<<<<< HEAD
-		TaskID:  c.req.ID,
-		ID:      c.container.id,
-		Agent:   c.agent.handler.Address().Local(),
-		Devices: c.devices,
-=======
 		AllocationID: c.req.AllocationID,
 		ID:           c.container.id,
 		Agent:        c.agent.handler.Address().Local(),
->>>>>>> f79614e0
+		Devices: c.devices,
 	}
 }
 
